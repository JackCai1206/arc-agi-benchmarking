--- conflicted
+++ resolved
@@ -102,25 +102,15 @@
 parallel --jobs 20 --progress python main.py --data_dir data/arc-agi/data/evaluation --config claude_sonnet --task_id {} --save_submission_dir submissions/claude_sonnet_parallel --log-level WARNING :::: ./data/task_lists/public_evaluation_v1.txt
 ```
 
-<<<<<<< HEAD
-`python3 -m arc_agi_benchmarking.utils.generate_tasks_list --task_dir data/arc-agi/data/training --output_file data/task_lists/public_training`
-=======
 To generate a task list for `parallel`:
 `python src.utils.generate_tasks_list.py --task_dir data/arc-agi/data/training --output_file data/task_lists/public_training.txt`
->>>>>>> a2ed9fa9
 
 ## Scoring
 
 You can score your submissions by pointing the scoring script at your submissions directory:
 
-<<<<<<< HEAD
-`python3 -m arc_agi_benchmarking.scoring.scoring --task_dir data/arc-agi/data/evaluation --submission_dir submissions/claude_sonnet_20241022 --print_logs --results_dir results/claude_sonnet_20241022`
-
-Note: You'll also need to tell the script which task set to score.
-=======
 `python src.scoring.scoring.py --task_dir data/arc-agi/data/evaluation --submission_dir submissions/gpt-4o-2024-11-20 --results_dir results/gpt-4o-2024-11-20`
 (Note: The old `--print_logs` for scoring might be replaced by standard logging; check scoring script.)
->>>>>>> a2ed9fa9
 
 ## Results
 
@@ -128,13 +118,9 @@
 
 # Contributing
 
-This repo welcomes contributions! Specifically, we would love help adding more model adapters to the `src/adapters` folder.
-
-<<<<<<< HEAD
-Specifically, we would love help adding more model adapters to the `arc_agi_benchmarking/adapters` folder.
-=======
+This repo welcomes contributions! Specifically, we would love help adding more model adapters to the `src/arc_agi_benchmarking/adapters` folder.
+
 For more information visit the [ARC Prize](https://arcprize.org/).
->>>>>>> a2ed9fa9
 
 ## Contributing: Testing Providers
 
